--- conflicted
+++ resolved
@@ -9,9 +9,6 @@
 
 For tech-savvy users, it can also be interactive with the help of Gemini CLI. All recipes are written in English, but Gemini CLI can translate the recipes to other languages and other unit systems.
 
-<<<<<<< HEAD
-## Advanced Features: Gemini CLI Support
-=======
 ## Set up Automation for Recipe Format Checking and Indexing
 
 After cloning the repo, run the following command to set up the pre-push hook for automatic recipe format checking and indexing:
@@ -19,8 +16,7 @@
 ./post_clone.sh
 ```
 
-## Advanced Features
->>>>>>> 0f610756
+## Advanced Features: LLM Support through GEMINI CLI
 
 This repo contains a GEMINI.md file that configures the Gemini CLI to work more finely with this repo. You need to [install the Gemini CLI](https://github.com/google-gemini/gemini-cli/blob/main/README.md) to use it.
 
