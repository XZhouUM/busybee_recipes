--- conflicted
+++ resolved
@@ -32,35 +32,27 @@
     echo "Running code checks on Python files:"
     echo "$CHANGED_PYTHON_FILES"
 
-<<<<<<< HEAD
-  # Run Black (formatting)
-  black $CHANGED_FILES --line-length 88
-=======
     # Run Black (formatting)
-    black $CHANGED_PYTHON_FILES
->>>>>>> 85be2e0c
+    black $CHANGED_PYTHON_FILES --line-length 88
 
     # Run isort (imports)
     isort $CHANGED_PYTHON_FILES
 
-<<<<<<< HEAD
-  # Run Flake8 (linting) but some line length errors are ignored
-  flake8 $CHANGED_FILES --max-line-length=88 --ignore=E501,W503
+    # Run Flake8 (linting) but some errors are ignored
+    flake8 $CHANGED_PYTHON_FILES --max-line-length=88 --ignore=E501,W503
 
-  # Run pytype (static type checking)
-  pytype $CHANGED_FILES
+    # Run pytype (static type checking)
+    pytype $CHANGED_PYTHON_FILES
 done
 
 # Sort recipes by cooking time
 echo "Running sort_recipes_by_cooking_time.py before push..."
-=======
     # Run Flake8 (linting)
     flake8 $CHANGED_PYTHON_FILES
 
     # Run pytype (static type checking)
     pytype $CHANGED_PYTHON_FILES
   fi
->>>>>>> 85be2e0c
 
   # If any recipe files changed, run the sorting script
   if [ -n "$CHANGED_RECIPE_FILES" ]; then
